#
# This file contains all required information for building EPICS base and synapps.
# Please place modules in the order that they need to be compiled.
#
# Author: Jakub Wlodek
#

#-- INSTALL LOCATION --

# Top level install location for the build
<<<<<<< HEAD
INSTALL=/home/jwlodek/Documents/testCloneRun
=======

INSTALL=/epics

>>>>>>> aa4e358a


#-- MODULES --


#MODULE_NAME    MODULE_VERSION      MODULE_PATH                             MODULE_REPO                 CLONE_MODULE    BUILD_MODULE
#-----------------------------------------------------------------------------------------------------------------------------------
GIT_URL=https://github.com/epics-base/

EPICS_BASE          R7.0.2      $(INSTALL)/base                             epics-base                      YES             YES

GIT_URL=https://github.com/EPICS-synApps/

SUPPORT             R6-0        $(INSTALL)/support                          support                         YES             YES
CONFIGURE           R6-0        $(SUPPORT)/configure                        configure                       YES             YES
DOCUMENTATION       R6-0        $(SUPPORT)/documentation                    documentation                   YES             YES
UTILS               R6-0        $(SUPPORT)/utils                            utils                           YES             YES

GIT_URL=https://github.com/epics-modules/

# Support modules will be built via make release and make -sj in the support/ directory, so BUILD_MODULE is irrelevant.
# Add modules you do not wish to build to RELEASE-BLACKLIST in the additional instructions, or set clone module to NO

ASYN                R4-34       $(SUPPORT)/asyn                             asyn                            YES             YES
AUTOSAVE            R5-9        $(SUPPORT)/autosave                         autosave                        YES             YES
ALIVE               R1-1-0      $(SUPPORT)/alive                            alive                           YES             YES
BUSY                R1-7        $(SUPPORT)/busy                             busy                            YES             YES
CALC                R3-7-1      $(SUPPORT)/calc                             calc                            YES             YES
CAMAC               R2-7-1      $(SUPPORT)/camac                            camac                           YES             YES
CAPUTRECORDER       R1-7-1      $(SUPPORT)/caputRecorder                    caputRecorder                   YES             YES
DAC128V             R2-9        $(SUPPORT)/dac128V                          dac128V                         YES             YES
DELAYGEN            R1-2-0      $(SUPPORT)/delaygen                         delaygen                        YES             YES
DEVLIB2             2.9         $(SUPPORT)/devlib2                          devlib2                         YES             YES
DXP                 R5-0        $(SUPPORT)/dxp                              dxp                             NO              NO
DXPSITORO           R1-1        $(SUPPORT)/dxpSITORO                        dxpSITORO                       NO              NO
DEVIOCSTATS         3.1.15      $(SUPPORT)/iocStats                         iocStats                        YES             YES             
IP                  2-19-1      $(SUPPORT)/ip                               ip                              NO              NO
IPAC                2.15        $(SUPPORT)/ipac                             ipac                            YES             YES
IP330               R2-9        $(SUPPORT)/ip330                            ip330                           NO              NO
IPUNIDIG            R2-11       $(SUPPORT)/ipUnidig                         ipUnidig                        YES             YES
LOVE                R3-2-6      $(SUPPORT)/love                             love                            NO              NO
LUA                 R1-2        $(SUPPORT)/lua                              lua                             NO              NO
MCA                 R7-7        $(SUPPORT)/mca                              mca                             YES             YES
MEASCOMP            R2-1        $(SUPPORT)/measComp                         measComp                        NO              NO
MODBUS              R2-10-1     $(SUPPORT)/modbus                           modbus                          NO              NO
MOTOR               R6-11       $(SUPPORT)/motor                            motor                           YES             YES
OPTICS              R2-13-1     $(SUPPORT)/optics                           optics                          NO              NO
SOFTGLUE            R2-8-1      $(SUPPORT)/softGlue                         softGlue                        NO              NO
SOFTGLUEZYNQ        master      $(SUPPORT)/softGlueZynq                     softGlueZynq                    NO              NO
SSCAN               R2-11-1     $(SUPPORT)/sscan                            sscan                           YES             YES
STD                 R3-5        $(SUPPORT)/std                              std                             YES             YES
STREAM              R2-7-7b     $(SUPPORT)/stream                           stream                          YES             YES
VAC                 R1-7        $(SUPPORT)/vac                              vac                             NO              NO
VME                 R2-9        $(SUPPORT)/vme                              vme                             NO              NO
YOKOGAWA_DAS        master      $(SUPPORT)/Yokogawa_DAS                     Yokogawa_DAS                    NO              NO
XXX                 master      $(SUPPORT)/xxx                              xxx                             NO              NO

WGET_URL=http://www-csr.bessy.de/control/SoftDist/sequencer/releases/

SNCSEQ              2.2.6       $(SUPPORT)/seq                              seq-$(VERSION).tar.gz           YES             YES

WGET_URL=http://www.aps.anl.gov/epics/download/modules/

ALLENBRADLEY        2.3         $(SUPPORT)/allenBradley                     allenBradley-$(VERSION).tar.gz  NO              NO             

WGET_URL=https://github.com/EPICSTools/ether_ip/archive/

ETHERIP             2-26        $(SUPPORT)/ether_ip                         ether_ip-$(VERSION).tar.gz      NO              NO

GIT_URL=https://github.com/motorapp/

GALIL               V3-6        $(SUPPORT)/galil                            Galil-3-0                       NO              NO

# Area Detector modules. Note that if you wish to build AD Drivers/Plugins, ADCore and ADSupport must be
# set to build YES, and installed first, then any plugins, then the drivers

######################################
# First compile core area detector   #
######################################

GIT_URL=https://github.com/areaDetector/

AREA_DETECTOR       R3-4        $(SUPPORT)/areaDetector                     areaDetector                    YES             YES
ADSUPPORT           master      $(AREA_DETECTOR)/ADSupport                  ADSupport                       YES             YES
ADCORE              R3-4        $(AREA_DETECTOR)/ADCore                     ADCore                          YES             YES


######################################
# Next any external plugins          #
######################################

GIT_URL=https://github.com/epicsNSLS2-areaDetector/

ADCOMPVISION        master      $(AREA_DETECTOR)/ADCompVision               ADCompVision                    YES             YES
ADPLUGINBAR         R2-0        $(AREA_DETECTOR)/ADPluginBar                ADPluginBar                     YES             YES


GIT_URL=https://github.com/areaDetector/

ADPLUGINEDGE        master      $(AREA_DETECTOR)/ADPluginEdge               ADPluginEdge                    YES             YES


######################################
# Next any modules using AreaDetector#
######################################

GIT_URL=https://github.com/epics-modules/

# Currently no support for auto-building quadem
QUADEM              R9-1        $(SUPPORT)/quadEM                           quadEM                          YES             NO


######################################
# Finally any drivers or other repos #
######################################

GIT_URL=https://github.com/epicsNSLS2-areaDetector/

ADUVC               R1-1        $(AREA_DETECTOR)/ADUVC                      ADUVC                           YES             YES
ADEMERGENTVISION    master      $(AREA_DETECTOR)/ADEmergentVision           ADEmergentVision                YES             NO
ADSPINNAKER         u18_compile $(AREA_DETECTOR)/ADSpinnaker                ADSpinnaker                     YES             NO
ADLAMBDA            lambdaFix   $(AREA_DETECTOR)/ADLambda                   ADLambda                        YES             NO
adConfigSetup       master      $(AREA_DETECTOR)/configure/adConfigSetup    adConfigSetup                   NO              NO


GIT_URL=https://github.com/areaDetector/

ADPROSILICA         R2-5        $(AREA_DETECTOR)/ADProsilica                ADProsilica                     YES             YES
ADSIMDETECTOR       R2-8        $(AREA_DETECTOR)/ADSimDetector              ADSimDetector                   YES             YES
ADPILATUS           R2-7        $(AREA_DETECTOR)/ADPilatus                  ADPilatus                       YES             YES
ADMERLIN            master      $(AREA_DETECTOR)/ADMerlin                   ADMerlin                        YES             NO
ADARAVIS            R3-0        $(AREA_DETECTOR)/aravisGigE                 aravisGigE                      NO              NO
ADEIGER             R2-6        $(AREA_DETECTOR)/ADEiger                    ADEiger                         YES             NO
ADANDOR3            master      $(AREA_DETECTOR)/ADAndor3                   ADAndor3                        YES             YES
ADMMPAD             master      $(AREA_DETECTOR)/ADMMPAD                    ADMMPAD                         NO              NO
ADFASTCCD           R1-0        $(AREA_DETECTOR)/ADFastCCD                  ADFastCCD                       NO              NO
ADPOINTGREY         R2-8        $(AREA_DETECTOR)/ADPointGrey                ADPointGrey                     YES             NO
ADPICAM             master      $(AREA_DETECTOR)/ADPICam                    ADPICam                         NO              NO
ADANDOR             R2-8        $(AREA_DETECTOR)/ADAndor                    ADAndor                         NO              NO
ADTIMEPIX           master      $(AREA_DETECTOR)/ADTimePix                  ADTimePix                       NO              NO
ADDEXELA            R2-3        $(AREA_DETECTOR)/ADDexela                   ADDexela                        NO              NO
ADMYTHEN            R2-0        $(AREA_DETECTOR)/ADMythen                   ADMythen                        NO              NO
ADVIMBA             master      $(AREA_DETECTOR)/ADVimba                    ADVimba                         NO              NO
ADPCO               R1-0        $(AREA_DETECTOR)/ADPCO                      ADPCO                           NO              NO
ADCAMERALINK        master      $(AREA_DETECTOR)/ADCameraLink               ADCameraLink                    NO              NO
FFMPEGSERVER        R3-1        $(AREA_DETECTOR)/ffmpegServer               ffmpegServer                    NO              NO
ADURL               R2-2        $(AREA_DETECTOR)/ADURL                      ADURL                           YES             NO
ADMARCCD            R2-3        $(AREA_DETECTOR)/ADmarCCD                   ADmarCCD                        NO              NO
ADPERKINELMER       R2-8        $(AREA_DETECTOR)/ADPerkinElmer              ADPerkinElmer                   NO              NO
ADLIGHTFIELD        R2-6        $(AREA_DETECTOR)/ADLighField                ADLightField                    NO              NO
ADPIXIRAD           R2-2        $(AREA_DETECTOR)/ADPixirad                  ADPixirad                       NO              NO
ADPVCAM             R2-2        $(AREA_DETECTOR)/ADPvCam                    ADPvCam                         NO              NO
ADCSIMDETECTOR      R2-5        $(AREA_DETECTOR)/ADCSimDetector             ADCSimDetector                  NO              NO
ADNED               master      $(AREA_DETECTOR)/ADnED                      ADnED                           NO              NO
ADMAR345            R2-2        $(AREA_DETECTOR)/ADmar345                   ADmar345                        NO              NO
ADQIMAGING          master      $(AREA_DETECTOR)/ADQImaging                 ADQImaging                      NO              NO
ADPHOTONII          master      $(AREA_DETECTOR)/ADPhotonII                 ADPhotonII                      NO              NO
ADPSL               R2-1        $(AREA_DETECTOR)/ADPSL                      ADPSL                           NO              NO
ADBRUKER            R2-2        $(AREA_DETECTOR)/ADBruker                   ADBruker                        NO              NO
ADROPER             R2-3        $(AREA_DETECTOR)/ADRoper                    ADRoper                         NO              NO
ADADSC              R2-1        $(AREA_DETECTOR)/ADADSC                     ADADSC                          NO              NO
ADSBIG              master      $(AREA_DETECTOR)/ADSBIG                     ADSBIG                          NO              NO
FFMPEGVIEWER        master      $(AREA_DETECTOR)/ffmpegViewer               ffmpegViewer                    NO              NO


#-- ADDITIONAL INSTALL INSTRUCTIONS --

# These modules are not added to the RELEASE file in support/configure despite being marked for auto-build
#RELEASE-BLACKLIST=AREA_DETECTOR,ADCORE,QUADEM
<|MERGE_RESOLUTION|>--- conflicted
+++ resolved
@@ -8,13 +8,9 @@
 #-- INSTALL LOCATION --
 
 # Top level install location for the build
-<<<<<<< HEAD
-INSTALL=/home/jwlodek/Documents/testCloneRun
-=======
 
 INSTALL=/epics
 
->>>>>>> aa4e358a
 
 
 #-- MODULES --
