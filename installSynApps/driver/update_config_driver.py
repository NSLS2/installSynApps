--- conflicted
+++ resolved
@@ -142,39 +142,12 @@
         if not single_file:
             self.config_injector.update_macros_dir(install_macro_list, target_path, force_override_comments=force_uncomment)
         else:
-<<<<<<< HEAD
             self.config_injector.update_macros_file(install_macro_list, 
                                                     os.path.dirname(target_path), 
                                                     os.path.basename(target_path), 
                                                     comment_unsupported=True, 
                                                     with_ad=include_ad, 
                                                     force=force_uncomment)
-=======
-            self.config_injector.update_macros_file(install_macro_list, os.path.dirname(target_path), os.path.basename(target_path), comment_unsupported=True, with_ad=include_ad, force=force_uncomment)
-
-
-    def fix_target_release(self, target_module_name):
-        """Used to replace a target module's release file.
-        
-        Parameters
-        ----------
-        target_module_name : str
-            Name matching module.name field of target module
-        """
-
-        for module in self.install_config.get_module_list():
-            if module.name == target_module_name:
-                replace_release_path = installSynApps.join_path("resources/fixedRELEASEFiles/", module.name + "_RELEASE")
-                if os.path.exists(replace_release_path) and os.path.isfile(replace_release_path):
-                    release_path = installSynApps.join_path(module.abs_path, "configure/RELEASE")
-                    if not os.path.exists(release_path):
-                        return
-                    release_path_old = release_path + "_OLD"
-                    if os.path.exists(release_path_old):
-                        os.remove(release_path_old)
-                    os.rename(release_path, release_path_old)
-                    shutil.copyfile(replace_release_path, release_path)
->>>>>>> a6cbeb0c
 
 
     def add_missing_support_macros(self):
